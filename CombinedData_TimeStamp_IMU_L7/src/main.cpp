// Changes that can be made:
// 1. Add timestamps to Optical Flow data (currently commented out)???
// 2. Add Flush to force code out of buffer to SD Card, to prevent data loss. 
// 3. Move OF onto VSPI, instead of HSPI
// 4. Add Code for additional ToF L7 sensor on the same I2C bus (different address) - make one L7 4x4 (roof or floor) and one L7 8x8 (side wall).


// Side Notes:
// I think 2gs is enough for the accelerometer range (image the speed of you falling is only 1 g, drone while mapping wouldn't be accelerating that quick) - Owen. 

#include <Wire.h>
#include <WiFi.h>
#include <WebServer.h>
#include <SD.h>
#include <SPI.h>
#include <ICM45686.h>
#include <SparkFun_VL53L5CX_Library.h> //http://librarymanager/All#SparkFun_VL53L5CX
#include <Bitcraze_PMW3901.h>

// Optical flow SPI pins (pins for Owen's ESP32)
#define OF_CS 15 // Optical Flow CS pin
// #define OF_MOSI 13
// #define OF_CLK 14
// #define OF_MISO 33
#define IMU_MOSI 23 // (19)
#define IMU_CLK 18
#define IMU_MISO 19 // (23)
#define SD_CS 32  // (36) Example CS pin for SD card
#define IMU_CS 5  // Example CS pin for SD card
#define TRIGGER_PIN 25 // (4) use GPIO4 as SWITCH to turn on/off when the esp32 is recording data mode. When pulled LOW, RECORDING Starts. 

#define AP_SSID "ESP32_Frames"
#define AP_PASSWORD "12345678"

SparkFun_VL53L5CX myImager;
VL53L5CX_ResultsData measurementData; // Result data class structure, 1356 byes of RAM
ICM456xx IMU(SPI, IMU_CS); 

// SPIClass SPI2(HSPI);
Bitcraze_PMW3901 flow(OF_CS);

char frame[35*35]; //array to hold the framebuffer

int imageResolution = 0; // Used to pretty print output
bool recording = false;

// Web server
WebServer server(80);
const char* imuFileName = "/imu_ICM45686.csv";
const char* tofFileName = "/tof_L7.csv";
const char* ofFileName = "/of_PMW3901.csv";

// Global file handles
File imuFile;
File tofFile;
File ofFile;

// Calibration offsets
float calibAccelX = 0, calibAccelY = 0, calibAccelZ = 0;
float calibGyroX  = 0, calibGyroY  = 0, calibGyroZ  = 0;

float  G_rating = 4;      // 2/4/8/16/32 g
float  dps_rating = 125; // 15.625/31.25/62.5/125/250/500/1000/2000/4000 dps

// Timing control
unsigned long lastIMUtime = 0;
unsigned long lastTOFtime = 0;
unsigned long lastOFtime = 0;
const unsigned long imuInterval = 625;    // microseconds → ~1600 Hz
const unsigned long tofInterval = 5000000;   // microseconds → ~15 Hz
const unsigned long ofInterval = 5000000;   // microseconds → ~120 Hz

// ---- Calibration function ----
void calibrateIMU(int samples) {
  long sumAx = 0, sumAy = 0, sumAz = 0;
  long sumGx = 0, sumGy = 0, sumGz = 0;

  Serial.println("Starting IMU calibration...");

  unsigned long startTime = millis();

  for (int i = 0; i < samples; i++) {
    inv_imu_sensor_data_t imu_data;
    IMU.getDataFromRegisters(imu_data);

    sumAx += imu_data.accel_data[0];
    sumAy += imu_data.accel_data[1];
    sumAz += imu_data.accel_data[2];
    sumGx += imu_data.gyro_data[0];
    sumGy += imu_data.gyro_data[1];
    sumGz += imu_data.gyro_data[2];

    // delay(2); // ~500 Hz - Delay is not required (ignore CHATGPT suggestion)
  }

  unsigned long endTime = millis();
  unsigned long duration = endTime - startTime;

  float avgAx = (float)sumAx / samples;
  float avgAy = (float)sumAy / samples;
  float avgAz = (float)sumAz / samples;
  float avgGx = (float)sumGx / samples;
  float avgGy = (float)sumGy / samples;
  float avgGz = (float)sumGz / samples;

  calibAccelX = avgAx * G_rating / 32768.0;
  calibAccelY = avgAy * G_rating / 32768.0;
  calibAccelZ = avgAz * G_rating / 32768.0;
  calibGyroX  = avgGx * dps_rating / 32768.0;
  calibGyroY  = avgGy * dps_rating / 32768.0;
  calibGyroZ  = avgGz * dps_rating / 32768.0;

  Serial.println("Calibration complete:");
  Serial.printf("Accel offsets: %.6f, %.6f, %.6f\n", calibAccelX, calibAccelY, calibAccelZ);
  Serial.printf("Gyro  offsets: %.6f, %.6f, %.6f\n", calibGyroX, calibGyroY, calibGyroZ);
  Serial.printf("Calibration took %lu ms (%lu samples at ~%lu Hz)\n",
                duration, samples, (samples * 1000UL) / duration);
}


void setup()
{
  int ret;

  Serial.begin(115200);
  delay(1000);

  pinMode(TRIGGER_PIN, INPUT_PULLUP); // pull HIGH internally

  // Start Wi-Fi AP
  WiFi.softAP(AP_SSID, AP_PASSWORD);
  Serial.print("AP started. Connect to: ");
  Serial.println(AP_SSID);
  Serial.print("IP: ");
  Serial.println(WiFi.softAPIP());

  // ICM45686 Begin
  SPI.begin(IMU_CLK, IMU_MISO, IMU_MOSI, IMU_CS);
  
  // --- SPI low-level WHO_AM_I test ---
  pinMode(IMU_CS, OUTPUT);
  digitalWrite(IMU_CS, HIGH); // CS high idle

  SPI.beginTransaction(SPISettings(1000000, MSBFIRST, SPI_MODE0));
  digitalWrite(IMU_CS, LOW); // select IMU
  SPI.transfer(0x75 | 0x80); // 0x75 = WHO_AM_I, 0x80 = read flag
  uint8_t who_am_i = SPI.transfer(0x00); // read data
  digitalWrite(IMU_CS, HIGH); // deselect
  SPI.endTransaction();
  Serial.print("WHO_AM_I = 0x");
  Serial.println(who_am_i, HEX);
  // -----------------------------------

  // Initialize the IMU using the library
  ret = IMU.begin();
  if (ret != 0) {
    Serial.print("ICM456xx initialization failed: ");
    Serial.println(ret);
    while(1);
  }

  // Configure accelerometer and gyro
  IMU.startAccel(1600, G_rating);     // Max 6400Hz; 100 Hz, ±2/4/8/16/32 g
  IMU.startGyro(1600, dps_rating);    // 100 Hz, ±15.625/31.25/62.5/125/250/500/1000/2000/4000 dps
  // Data comes out of the IMU as steps from -32768 to +32768 representing the full scale range

  Serial.println("Do not move drone while calibrating the ICM.");
  calibrateIMU(1000);

  // PMW3901 begin
  SPI.begin(IMU_CLK, IMU_MISO, IMU_MOSI, OF_CS);
  Serial.println("a");
  flow.begin();
  Serial.println("b");
  delay(100);

  flow.enableFrameBuffer(); 
  Serial.println("c");

  // --- Initialize SD card (on same VSPI but with different CS) ---
  if (!SD.begin(SD_CS, SPI)) {
    Serial.println("SD init failed!");
    while (1);
  }

  // Init IMU CSV
  SD.remove(imuFileName);
  File imu = SD.open(imuFileName, FILE_WRITE);
  imu.println("time,gyro x,gyro y,gyro z,accel x,accel y,accel z");
  imu.close();

  // Init ToF CSV
  SD.remove(tofFileName);
  File tof = SD.open(tofFileName, FILE_WRITE);
  tof.print("time");
  for(int i=0; i<16; i++) tof.print(",D"+String(i));
  tof.println();
  tof.close();

  // Init OF CSV
  SD.remove(ofFileName);
  File of = SD.open(ofFileName, FILE_WRITE);
  of.print("time");
  for(int i=0; i<1225; i++) of.print(",P"+String(i));
  of.println();
  of.close();

  // Serve web page with button
  server.on("/", HTTP_GET, []() {
    server.send(200, "text/html",       "<h1>ESP32 Data Logger</h1>"
      "<a href='/download_imu'><button>Download IMU CSV</button></a><br>"
      "<a href='/download_tof'><button>Download ToF CSV</button></a><br>"
    "<a href='/download_of'><button>Download OF CSV</button></a>");
  });
  Serial.println("d");

  server.on("/download_imu", HTTP_GET, []() {
    File f = SD.open(imuFileName);
    if(f) { server.streamFile(f, "text/csv"); f.close(); }
    else server.send(404, "text/plain", "IMU file not found");
  });

  server.on("/download_tof", HTTP_GET, []() {
    File f = SD.open(tofFileName);
    if(f) { server.streamFile(f, "text/csv"); f.close(); }
    else server.send(404, "text/plain", "ToF file not found");
  });

  server.on("/download_of", HTTP_GET, []() {
    File f = SD.open(ofFileName);
    if(f) { server.streamFile(f, "text/csv"); f.close(); }
    else server.send(404, "text/plain", "OF file not found");
  });

  server.begin();
  Serial.println("e");

  Wire.begin(); // This resets I2C bus to 100kHz
  Wire.setClock(1000000); //Sensor has max I2C freq of 1MHz

  Serial.println("Clock Has been Set for I2C!");

 // myImager.setWireMaxPacketSize(128); // Increase default from 32 bytes to 128 - not supported on all platforms. Default is 32 bytes. 

  Serial.println("Initializing sensor board. This can take up to 10s. Please wait.");
  if (myImager.begin() == false)
  {
    Serial.println(F("ToF Sensor not found - check your wiring. Freezing"));
    while (1)
      ;
  }
  Serial.println("f");

  myImager.setResolution(8*8); // Enable all 64 pads or 16 pads for 4x4 resolution

  imageResolution = myImager.getResolution(); // Query sensor for current resolution - either 4x4 or 8x8

  // Using 4x4, min frequency is 1Hz and max is 60Hz
  // Using 8x8, min frequency is 1Hz and max is 15Hz
  myImager.setRangingFrequency(15);
  myImager.startRanging();

  Serial.println("Make sure the Trigger Pin is set to LOW, to initate recording of data. Or High to pause / prevent recording. This pin does not act as a reset of the files!");

  Serial.println("Wi-Fi Serving takes time. Record the data first, then stop the recording, then connect to the ESP32 AP and download the files. Otherwise will risk reducing data recording rate as the loop has to constantly check Wi-Fi client (Having No client - means it just checks which takes ~ tens of us)");
}


void logIMU() {
  unsigned long now = micros();
  if (now - lastIMUtime < imuInterval) return;  
  lastIMUtime = now;
  Serial.print("entering_imu:");
  Serial.printf("%.9f",now/1000000.0);
  if (!imuFile) return; // if file is not open; skip!

  inv_imu_sensor_data_t imu_data;
  IMU.getDataFromRegisters(imu_data);

  float ax = imu_data.accel_data[0]*G_rating/32768.0 - calibAccelX;
  float ay = imu_data.accel_data[1]*G_rating/32768.0 - calibAccelY;
  float az = imu_data.accel_data[2]*G_rating/32768.0 - calibAccelZ;
  float gx = imu_data.gyro_data[0]*dps_rating/32768.0 - calibGyroX;
  float gy = imu_data.gyro_data[1]*dps_rating/32768.0 - calibGyroY;
  float gz = imu_data.gyro_data[2]*dps_rating/32768.0 - calibGyroZ;

  imuFile.printf("%.9f,%.9f,%.9f,%.9f,%.9f,%.9f,%.9f\n", now/1000000.0, ax, ay, az, gx, gy, gz);
  Serial.print("leaving_imu:");
  now = micros();
  Serial.printf("%.9f",now/1000000.0);
  Serial.println("");
  // imuFile.flush(); // optional for safety -- check this out?
}

<<<<<<< HEAD
char line[512];

=======
// Fast integer to string conversion, returns number of chars written
int intToStr(int val, char* buf) {
    char temp[6]; // max 3500 -> 4 digits + null
    int i = 0;
    if(val == 0) {
        buf[0] = '0';
        return 1;
    }
    while(val > 0) {
        temp[i++] = '0' + (val % 10);
        val /= 10;
    }
    // reverse
    for(int j = 0; j < i; j++) {
        buf[j] = temp[i - j - 1];
    }
    return i;
}

 char line[512];
>>>>>>> 74b4d3ba
void logToF() {
    unsigned long now = micros();
    if (now - lastTOFtime < tofInterval) return;  
    lastTOFtime = now;
    Serial.print("entering_tof:");
    Serial.printf("%.9f",now/1000000.0);
    if (!tofFile) return;

    if(myImager.isDataReady() && myImager.getRangingData(&measurementData)) {
          Serial.print("      read:");
          now = micros();
          Serial.printf("%.9f",now/1000000.0);
          Serial.println("");
        int idx = 0;
        idx = snprintf(line, sizeof(line), "%.9f", now / 1000000.0);

        for(int i = 0; i < imageResolution; i++) {
            line[idx++] = ',';                  // add comma
            idx += intToStr(measurementData.distance_mm[i], line + idx); // fast int -> string
        }

        line[idx++] = '\n';
        // line[idx] = 0;

        tofFile.write((uint8_t*)line, idx);  // write raw bytes

    }
    Serial.print("       leaving_tof:");
    now = micros();
    Serial.printf("%.9f",now/1000000.0);
    Serial.println("");
}

void logOF() {
    unsigned long now = micros();
    if (now - lastOFtime < ofInterval) return;  
    lastOFtime = now;
    Serial.print("entering_of:");
    Serial.printf("%.9f",now/1000000.0);

    if (!ofFile) return;

    flow.readFrameBuffer(frame);
    Serial.print("      read:");
    now = micros();
    Serial.printf("%.9f",now/1000000.0);
    Serial.println("");

    char line[4096];  // buffer for one frame
    int idx = 0;

    // Add timestamp
    idx = snprintf(line, sizeof(line), "%.9f", now / 1000000.0);

    // Add each pixel value
    for (int i = 0; i < 1225; i++) {
        idx += sprintf(line + idx, ",%d", frame[i]);
        if (idx >= sizeof(line) - 10) break; // safeguard
    }

    // Add newline
    line[idx++] = '\n';
    line[idx] = 0;

    // Write raw bytes to SD
    ofFile.write((uint8_t*)line, idx);
    
    Serial.print("      leaving_of:");
    now = micros();
    Serial.printf("%.9f",now/1000000.0);
    Serial.println("");
  }



// This method opens all the files when trigger is set LOW. The files stay open until trigger is HIGH (or Not Low - it is pulled high internally)
// This is to eliminate the time it takes to open and close the files each time for each sensor, which can make up few hundreds of us to low ms. 


void loop() {
    server.handleClient();

    bool recording = (digitalRead(TRIGGER_PIN) == LOW);

    if (recording) {
        // --- Open files once when recording starts ---
        if (!imuFile) {
          imuFile = SD.open(imuFileName, FILE_APPEND);
          tofFile = SD.open(tofFileName, FILE_APPEND);
          ofFile = SD.open(ofFileName, FILE_APPEND);


            Serial.println("Opening files for logging...");
            if (!imuFile || !tofFile || !ofFile) {
                Serial.println("Failed to open one or more files!");
            }
        }

        // --- Write data ---
        logIMU();   // writes to imuFile
        logToF();   // writes to tofFile
        logOF();    // writes to ofFile
    } 
    else {
        // --- Close files once when recording stops ---
        if (imuFile) {
            imuFile.close();
            imuFile = File(); // reset handle
        }
        if (tofFile) {
            tofFile.close();
            tofFile = File();
        }
        if (ofFile) {
            ofFile.close();
            ofFile = File();
            Serial.println("Files closed, safe to download.");
        }
    }

// Data is stored in RAM buffer temporarily before being written to SD card. Flushing forces the data being stored in the RAM buffer to be written to the SD card immediately.
// Frequent flushing can reduce data logging rate as it takes time to write to SD card, but flushing prevents data loss in case of power failure or unexpected reset.
// Investigate this. 

}<|MERGE_RESOLUTION|>--- conflicted
+++ resolved
@@ -292,10 +292,6 @@
   // imuFile.flush(); // optional for safety -- check this out?
 }
 
-<<<<<<< HEAD
-char line[512];
-
-=======
 // Fast integer to string conversion, returns number of chars written
 int intToStr(int val, char* buf) {
     char temp[6]; // max 3500 -> 4 digits + null
@@ -315,8 +311,8 @@
     return i;
 }
 
- char line[512];
->>>>>>> 74b4d3ba
+char line[512];
+
 void logToF() {
     unsigned long now = micros();
     if (now - lastTOFtime < tofInterval) return;  
