// Changes that can be made:
// 1. Add timestamps to Optical Flow data (currently commented out)???
// 2. Add Flush to force code out of buffer to SD Card, to prevent data loss. 
// 3. Move OF onto VSPI, instead of HSPI
// 4. Add Code for additional ToF L7 sensor on the same I2C bus (different address) - make one L7 4x4 (roof or floor) and one L7 8x8 (side wall).


// Side Notes:
// I think 2gs is enough for the accelerometer range (image the speed of you falling is only 1 g, drone while mapping wouldn't be accelerating that quick) - Owen. 

#include <Wire.h>
#include <WiFi.h>
#include <WebServer.h>
#include <SD.h>
#include <SPI.h>
#include <ICM45686.h>
#include <SparkFun_VL53L5CX_Library.h> //http://librarymanager/All#SparkFun_VL53L5CX
#include <Bitcraze_PMW3901.h>

// Optical flow SPI pins (pins for Owen's ESP32)
#define OF_CS 15 // Optical Flow CS pin
// #define OF_MOSI 13
// #define OF_CLK 14
// #define OF_MISO 33
#define IMU_MOSI 23 // (19)
#define IMU_CLK 18
#define IMU_MISO 19 // (23)
#define SD_CS 32  // (36) Example CS pin for SD card
#define IMU_CS 5  // Example CS pin for SD card
#define TRIGGER_PIN 25 // (4) use GPIO4 as SWITCH to turn on/off when the esp32 is recording data mode. When pulled LOW, RECORDING Starts. 

#define AP_SSID "ESP32_Frames"
#define AP_PASSWORD "12345678"

SparkFun_VL53L5CX myImager;
VL53L5CX_ResultsData measurementData; // Result data class structure, 1356 byes of RAM
ICM456xx IMU(SPI, IMU_CS); 

// SPIClass SPI2(HSPI);
Bitcraze_PMW3901 flow(OF_CS);

char frame[35*35]; //array to hold the framebuffer

int imageResolution = 0; // Used to pretty print output

// Web server
WebServer server(80);
const char* imuFileName = "/imu_ICM45686.csv";
const char* tofFileName = "/tof_L7.csv";
const char* ofFileName = "/of_PMW3901.csv";

// Global file handles
File imuFile;
File tofFile;
File ofFile;

// Calibration offsets
float calibAccelX = 0, calibAccelY = 0, calibAccelZ = 0;
float calibGyroX  = 0, calibGyroY  = 0, calibGyroZ  = 0;

float  G_rating = 4;      // 2/4/8/16/32 g
float  dps_rating = 125; // 15.625/31.25/62.5/125/250/500/1000/2000/4000 dps

// Timing control
unsigned long lastIMUtime = 0;
unsigned long lastTOFtime = 0;
unsigned long lastOFtime = 0;
const unsigned long imuInterval = 625;    // microseconds → ~1600 Hz
const unsigned long tofInterval = 5000000;   // microseconds → ~15 Hz
const unsigned long ofInterval = 5000000;   // microseconds → ~120 Hz

char imuBuf[128];
char tofBuf[512];
char ofBuf[4096];

// ---- Calibration function ----
void calibrateIMU(int samples) {
  long sumAx = 0, sumAy = 0, sumAz = 0;
  long sumGx = 0, sumGy = 0, sumGz = 0;

  Serial.println("Starting IMU calibration...");

  unsigned long startTime = millis();

  for (int i = 0; i < samples; i++) {
    inv_imu_sensor_data_t imu_data;
    IMU.getDataFromRegisters(imu_data);

    sumAx += imu_data.accel_data[0];
    sumAy += imu_data.accel_data[1];
    sumAz += imu_data.accel_data[2];
    sumGx += imu_data.gyro_data[0];
    sumGy += imu_data.gyro_data[1];
    sumGz += imu_data.gyro_data[2];

    // delay(2); // ~500 Hz - Delay is not required (ignore CHATGPT suggestion)
  }

  unsigned long endTime = millis();
  unsigned long duration = endTime - startTime;

  float avgAx = (float)sumAx / samples;
  float avgAy = (float)sumAy / samples;
  float avgAz = (float)sumAz / samples;
  float avgGx = (float)sumGx / samples;
  float avgGy = (float)sumGy / samples;
  float avgGz = (float)sumGz / samples;

  calibAccelX = avgAx * G_rating / 32768.0;
  calibAccelY = avgAy * G_rating / 32768.0;
  calibAccelZ = avgAz * G_rating / 32768.0;
  calibGyroX  = avgGx * dps_rating / 32768.0;
  calibGyroY  = avgGy * dps_rating / 32768.0;
  calibGyroZ  = avgGz * dps_rating / 32768.0;

  Serial.println("Calibration complete:");
  Serial.printf("Accel offsets: %.6f, %.6f, %.6f\n", calibAccelX, calibAccelY, calibAccelZ);
  Serial.printf("Gyro  offsets: %.6f, %.6f, %.6f\n", calibGyroX, calibGyroY, calibGyroZ);
  Serial.printf("Calibration took %lu ms (%lu samples at ~%lu Hz)\n",
                duration, samples, (samples * 1000UL) / duration);
}


void setup()
{
  int ret;

  Serial.begin(115200);
  delay(1000);

  pinMode(TRIGGER_PIN, INPUT_PULLUP); // pull HIGH internally

  // Start Wi-Fi AP
  WiFi.softAP(AP_SSID, AP_PASSWORD);
  Serial.print("AP started. Connect to: ");
  Serial.println(AP_SSID);
  Serial.print("IP: ");
  Serial.println(WiFi.softAPIP());

  // VSPI Setup
  SPI.begin(IMU_CLK, IMU_MISO, IMU_MOSI);

  // ICM45686 Begin
  if (IMU.begin() != 0) {
    Serial.println("ICM456xx initialization failed");
    while (1);
  }
  

  // Configure accelerometer and gyro
  IMU.startAccel(1600, G_rating);     // Max 6400Hz; 100 Hz, ±2/4/8/16/32 g
  IMU.startGyro(1600, dps_rating);    // 100 Hz, ±15.625/31.25/62.5/125/250/500/1000/2000/4000 dps
  // Data comes out of the IMU as steps from -32768 to +32768 representing the full scale range

  Serial.println("Do not move drone while calibrating the ICM.");
  calibrateIMU(1000);

  // PMW3901 begin
  if (!flow.begin()) {
      Serial.println("PMW3901 initialization failed. Check wiring!");
      while (1);  // stop if not found
  }
  Serial.println("b");
  delay(100);

  flow.enableFrameBuffer(); 
  Serial.println("c");

  // --- Initialize SD card (on same VSPI but with different CS) ---
  if (!SD.begin(SD_CS, SPI)) {
    Serial.println("SD init failed!");
    while (1);
  }

  // Init IMU CSV
  SD.remove(imuFileName);
  File imu = SD.open(imuFileName, FILE_WRITE);
  imu.println("time,gyro x,gyro y,gyro z,accel x,accel y,accel z");
  imu.close();

  // Init ToF CSV
  SD.remove(tofFileName);
  File tof = SD.open(tofFileName, FILE_WRITE);
  tof.print("time");
  for(int i=0; i<16; i++) tof.print(",D"+String(i));
  tof.println();
  tof.close();

  // Init OF CSV
  SD.remove(ofFileName);
  File of = SD.open(ofFileName, FILE_WRITE);
  of.print("time");
  for(int i=0; i<1225; i++) of.print(",P"+String(i));
  of.println();
  of.close();

  // Serve web page with button
  server.on("/", HTTP_GET, []() {
    server.send(200, "text/html",       "<h1>ESP32 Data Logger</h1>"
      "<a href='/download_imu'><button>Download IMU CSV</button></a><br>"
      "<a href='/download_tof'><button>Download ToF CSV</button></a><br>"
    "<a href='/download_of'><button>Download OF CSV</button></a>");
  });
  Serial.println("d");

  server.on("/download_imu", HTTP_GET, []() {
    File f = SD.open(imuFileName);
    if(f) { server.streamFile(f, "text/csv"); f.close(); }
    else server.send(404, "text/plain", "IMU file not found");
  });

  server.on("/download_tof", HTTP_GET, []() {
    File f = SD.open(tofFileName);
    if(f) { server.streamFile(f, "text/csv"); f.close(); }
    else server.send(404, "text/plain", "ToF file not found");
  });

  server.on("/download_of", HTTP_GET, []() {
    File f = SD.open(ofFileName);
    if(f) { server.streamFile(f, "text/csv"); f.close(); }
    else server.send(404, "text/plain", "OF file not found");
  });

  server.begin();
  Serial.println("e");

  Wire.begin(); // This resets I2C bus to 100kHz
  Wire.setClock(1000000); //Sensor has max I2C freq of 1MHz

  Serial.println("Clock Has been Set for I2C!");

 // myImager.setWireMaxPacketSize(128); // Increase default from 32 bytes to 128 - not supported on all platforms. Default is 32 bytes. 

  Serial.println("Initializing sensor board. This can take up to 10s. Please wait.");
  if (myImager.begin() == false)
  {
    Serial.println(F("ToF Sensor not found - check your wiring. Freezing"));
    while (1)
      ;
  }
  Serial.println("f");

  myImager.setResolution(8*8); // Enable all 64 pads or 16 pads for 4x4 resolution

  imageResolution = myImager.getResolution(); // Query sensor for current resolution - either 4x4 or 8x8

  // Using 4x4, min frequency is 1Hz and max is 60Hz
  // Using 8x8, min frequency is 1Hz and max is 15Hz
  myImager.setRangingFrequency(15);
  myImager.startRanging();

  Serial.println("Make sure the Trigger Pin is set to LOW, to initate recording of data. Or High to pause / prevent recording. This pin does not act as a reset of the files!");

  Serial.println("Wi-Fi Serving takes time. Record the data first, then stop the recording, then connect to the ESP32 AP and download the files. Otherwise will risk reducing data recording rate as the loop has to constantly check Wi-Fi client (Having No client - means it just checks which takes ~ tens of us)");
}

// Helper: append unsigned long to buffer, returns number of chars
int appendULong(char* buf, unsigned long val) {
    char temp[11]; // max 10 digits + null
    int i = 0;
    if(val == 0) {
        buf[0] = '0';
        return 1;
    }
    while(val > 0) {
        temp[i++] = '0' + (val % 10);
        val /= 10;
    }
    for(int j = 0; j < i; j++) buf[j] = temp[i - j - 1];
    return i;
}

// Write timestamp in seconds.microseconds
int appendTimestamp(char* buf, unsigned long micros_val) {
    unsigned long seconds = micros_val / 1000000;
    unsigned long us      = micros_val % 1000000;
    int idx = 0;
    idx += appendULong(buf + idx, seconds);
    buf[idx++] = '.';
    // Pad microseconds with leading zeros
    int digits = 6;
    char temp[6];
    for(int i = 5; i >= 0; i--) {
        temp[i] = '0' + (us % 10);
        us /= 10;
    }
    for(int i = 0; i < 6; i++) buf[idx++] = temp[i];
    return idx;
}


void logIMU() {
  unsigned long now = micros();
  if (now - lastIMUtime < imuInterval) return;  
  lastIMUtime = now;
  Serial.print("entering_imu:");
  Serial.printf("%.9f",now/1000000.0);
  if (!imuFile) return; // if file is not open; skip!

  inv_imu_sensor_data_t imu_data;
  IMU.getDataFromRegisters(imu_data);

  float ax = imu_data.accel_data[0]*G_rating/32768.0 - calibAccelX;
  float ay = imu_data.accel_data[1]*G_rating/32768.0 - calibAccelY;
  float az = imu_data.accel_data[2]*G_rating/32768.0 - calibAccelZ;
  float gx = imu_data.gyro_data[0]*dps_rating/32768.0 - calibGyroX;
  float gy = imu_data.gyro_data[1]*dps_rating/32768.0 - calibGyroY;
  float gz = imu_data.gyro_data[2]*dps_rating/32768.0 - calibGyroZ;

  int idx = appendTimestamp(imuBuf, now);
  idx += snprintf(imuBuf + idx, sizeof(imuBuf) - idx, ",%.9f,%.9f,%.9f,%.9f,%.9f,%.9f\n", ax, ay, az, gx, gy, gz);
  imuFile.write((uint8_t*)imuBuf, idx);
  Serial.print("leaving_imu:");
  now = micros();
  Serial.printf("%.9f",now/1000000.0);
  Serial.println("");
  // imuFile.flush(); // optional for safety -- check this out?
}

// Fast integer to string conversion, returns number of chars written
int intToStr(int val, char* buf) {
    char temp[6]; // max 3500 -> 4 digits + null
    int i = 0;
    if(val == 0) {
        buf[0] = '0';
        return 1;
    }
    while(val > 0) {
        temp[i++] = '0' + (val % 10);
        val /= 10;
    }
    // reverse
    for(int j = 0; j < i; j++) {
        buf[j] = temp[i - j - 1];
    }
    return i;
}

<<<<<<< HEAD
char line[512];

=======
>>>>>>> 42951140
void logToF() {
    unsigned long now = micros();
    if (now - lastTOFtime < tofInterval) return;  
    lastTOFtime = now;
    Serial.print("entering_tof:");
    Serial.printf("%.9f",now/1000000.0);
    if (!tofFile) return;

    if(myImager.isDataReady() && myImager.getRangingData(&measurementData)) {
          Serial.print("      read:");
          now = micros();
          Serial.printf("%.9f",now/1000000.0);
          Serial.println("");
        int idx = appendTimestamp(tofBuf, now); // write timestamp
        for(int i = 0; i < 64; i++) { //8x8 = 64; 4x4 = 16
            tofBuf[idx++] = ',';                  
            idx += intToStr(measurementData.distance_mm[i], tofBuf + idx); // fast int -> string
        }
        tofBuf[idx++] = '\n';
        tofFile.write((uint8_t*)tofBuf, idx);  // write raw bytes
    }
    Serial.print("       leaving_tof:");
    now = micros();
    Serial.printf("%.9f",now/1000000.0);
    Serial.println("");
}

void logOF() {
    unsigned long now = micros();
    if (now - lastOFtime < ofInterval) return;  
    lastOFtime = now;
    Serial.print("entering_of:");
    Serial.printf("%.9f",now/1000000.0);

    if (!ofFile) return;

    flow.readFrameBuffer(frame);
    Serial.print("      read:");
    now = micros();
    Serial.printf("%.9f",now/1000000.0);
    Serial.println("");

<<<<<<< HEAD
    char line[4096];  // buffer for one frame
    int idx = 0;

    // Add timestamp
    idx = snprintf(line, sizeof(line), "%.9f", now / 1000000.0);

    // Add each pixel value
    for (int i = 0; i < 1225; i++) {
        idx += sprintf(line + idx, ",%d", frame[i]);
        if (idx >= sizeof(line) - 10) break; // safeguard
    }

    // Add newline
    line[idx++] = '\n';
    line[idx] = 0;

    // Write raw bytes to SD
    ofFile.write((uint8_t*)line, idx);
=======
    int idx = appendTimestamp(ofBuf, now);
    ofBuf[idx++] = ','; // separator

    for(int i = 0; i < 1225; i++) {
        idx += intToStr(frame[i], ofBuf + idx);
        ofBuf[idx++] = ',';
    }
    ofBuf[idx++] = '\n';
    ofFile.write((uint8_t*)ofBuf, idx);

>>>>>>> 42951140
    
    Serial.print("      leaving_of:");
    now = micros();
    Serial.printf("%.9f",now/1000000.0);
    Serial.println("");
  }



// This method opens all the files when trigger is set LOW. The files stay open until trigger is HIGH (or Not Low - it is pulled high internally)
// This is to eliminate the time it takes to open and close the files each time for each sensor, which can make up few hundreds of us to low ms. 


void loop() {
    server.handleClient();

    bool recording = (digitalRead(TRIGGER_PIN) == LOW);

    if (recording) {
        // --- Open files once when recording starts ---
        if (!imuFile) {
          imuFile = SD.open(imuFileName, FILE_APPEND);
          tofFile = SD.open(tofFileName, FILE_APPEND);
          ofFile = SD.open(ofFileName, FILE_APPEND);


            Serial.println("Opening files for logging...");
            if (!imuFile || !tofFile || !ofFile) {
                Serial.println("Failed to open one or more files!");
            }
        }

        // --- Write data ---
        logIMU();   // writes to imuFile
        logToF();   // writes to tofFile
        logOF();    // writes to ofFile
    } 
    else {
        // --- Close files once when recording stops ---
        if (imuFile) {
            imuFile.close();
            imuFile = File(); // reset handle
        }
        if (tofFile) {
            tofFile.close();
            tofFile = File();
        }
        if (ofFile) {
            ofFile.close();
            ofFile = File();
            Serial.println("Files closed, safe to download.");
        }
    }

// Data is stored in RAM buffer temporarily before being written to SD card. Flushing forces the data being stored in the RAM buffer to be written to the SD card immediately.
// Frequent flushing can reduce data logging rate as it takes time to write to SD card, but flushing prevents data loss in case of power failure or unexpected reset.
// Investigate this. 

}<|MERGE_RESOLUTION|>--- conflicted
+++ resolved
@@ -67,7 +67,7 @@
 unsigned long lastOFtime = 0;
 const unsigned long imuInterval = 625;    // microseconds → ~1600 Hz
 const unsigned long tofInterval = 5000000;   // microseconds → ~15 Hz
-const unsigned long ofInterval = 5000000;   // microseconds → ~120 Hz
+const unsigned long ofInterval = 10000000;   // microseconds → ~120 Hz
 
 char imuBuf[128];
 char tofBuf[512];
@@ -336,11 +336,6 @@
     return i;
 }
 
-<<<<<<< HEAD
-char line[512];
-
-=======
->>>>>>> 42951140
 void logToF() {
     unsigned long now = micros();
     if (now - lastTOFtime < tofInterval) return;  
@@ -383,26 +378,6 @@
     Serial.printf("%.9f",now/1000000.0);
     Serial.println("");
 
-<<<<<<< HEAD
-    char line[4096];  // buffer for one frame
-    int idx = 0;
-
-    // Add timestamp
-    idx = snprintf(line, sizeof(line), "%.9f", now / 1000000.0);
-
-    // Add each pixel value
-    for (int i = 0; i < 1225; i++) {
-        idx += sprintf(line + idx, ",%d", frame[i]);
-        if (idx >= sizeof(line) - 10) break; // safeguard
-    }
-
-    // Add newline
-    line[idx++] = '\n';
-    line[idx] = 0;
-
-    // Write raw bytes to SD
-    ofFile.write((uint8_t*)line, idx);
-=======
     int idx = appendTimestamp(ofBuf, now);
     ofBuf[idx++] = ','; // separator
 
@@ -413,7 +388,6 @@
     ofBuf[idx++] = '\n';
     ofFile.write((uint8_t*)ofBuf, idx);
 
->>>>>>> 42951140
     
     Serial.print("      leaving_of:");
     now = micros();
