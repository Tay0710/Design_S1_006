; PlatformIO Project Configuration File
;
;   Build options: build flags, source filter
;   Upload options: custom upload port, speed and extra flags
;   Library options: dependencies, extra library storages
;   Advanced options: extra scripting
;
; Please visit documentation for the other options and examples
; https://docs.platformio.org/page/projectconf.html

; [env:esp32-s3-devkitm-1]
; platform = espressif32
; board = esp32-s3-devkitc-1
; framework = arduino
; upload_protocol = esptool
; upload_speed = 921600
; monitor_speed = 115200
; build_flags = 
; 	-D ARDUINO_USB_CDC_ON_BOOT=1
; 	-D ARDUINO_USB_MODE=1


[env:esp32dev]
platform = espressif32
<<<<<<< HEAD
board = esp32dev
framework = arduino
=======
board = esp32-s3-devkitc-1
framework = arduino
upload_protocol = esptool
upload_speed = 921600
monitor_speed = 115200
; build_flags = 
; 	-D ARDUINO_USB_CDC_ON_BOOT=1
; 	-D ARDUINO_USB_MODE=1
>>>>>>> d26e0a3b
<|MERGE_RESOLUTION|>--- conflicted
+++ resolved
@@ -22,16 +22,11 @@
 
 [env:esp32dev]
 platform = espressif32
-<<<<<<< HEAD
 board = esp32dev
-framework = arduino
-=======
-board = esp32-s3-devkitc-1
 framework = arduino
 upload_protocol = esptool
 upload_speed = 921600
 monitor_speed = 115200
-; build_flags = 
-; 	-D ARDUINO_USB_CDC_ON_BOOT=1
-; 	-D ARDUINO_USB_MODE=1
->>>>>>> d26e0a3b
+build_flags = 
+	-D ARDUINO_USB_CDC_ON_BOOT=1
+	-D ARDUINO_USB_MODE=1